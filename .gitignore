--- conflicted
+++ resolved
@@ -2,10 +2,9 @@
 .venv/
 *__pycache__/
 *.pyc
-<<<<<<< HEAD
-<<<<<<< Updated upstream
+
+# Backend specific
 /maps/cache
-=======
 
 # Backend specific
 */maps/cache
@@ -13,12 +12,6 @@
 */maps/*.html
 */maps/__pycache__/
 */maps/.pytest_cache/
-=======
-
-# Backend specific
-/maps/cache
-/backend/maps
->>>>>>> 0d528c9b
 
 # Environment variables
 .env
@@ -59,10 +52,5 @@
 # Generated folders
 /ios
 /android
-<<<<<<< HEAD
 app-example
-.vscode/
->>>>>>> Stashed changes
-=======
-app-example
->>>>>>> 0d528c9b
+.vscode/